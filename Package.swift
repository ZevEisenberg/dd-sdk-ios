--- conflicted
+++ resolved
@@ -28,10 +28,9 @@
             type: .static,
             targets: ["DatadogObjc"]
         ),
-<<<<<<< HEAD
         .library(
             name: "DatadogCrashReporting",
-            type: .static,
+            type: .dynamic,
             targets: ["DatadogCrashReporting"]
         ),
         .library(
@@ -39,11 +38,10 @@
             type: .static,
             targets: ["DatadogCrashReporting"]
         ),
-=======
->>>>>>> 65d1228f
     ],
     dependencies: [
         .package(name: "Kronos", url: "https://github.com/lyft/Kronos.git", from: "4.2.1"),
+        .package(name: "PLCrashReporter", url: "https://github.com/microsoft/plcrashreporter.git", from: "1.8.1"),
     ],
     targets: [
         .target(
@@ -54,7 +52,8 @@
             ],
             swiftSettings: [
                 .define("SPM_BUILD"),
-                .define("DD_SDK_ENABLE_INTERNAL_MONITORING")
+                .define("DD_SDK_ENABLE_INTERNAL_MONITORING"),
+                .define("DD_SDK_ENABLE_EXPERIMENTAL_APIS"),
             ]
         ),
         .target(
@@ -64,12 +63,12 @@
             ],
             swiftSettings: [
                 .define("DD_SDK_ENABLE_INTERNAL_MONITORING"),
+                .define("DD_SDK_ENABLE_EXPERIMENTAL_APIS"),
             ]
         ),
         .target(
             name: "_Datadog_Private"
         ),
-<<<<<<< HEAD
         .target(
             name: "DatadogCrashReporting",
             dependencies: [
@@ -78,9 +77,8 @@
             ],
             swiftSettings: [
                 .define("DD_SDK_ENABLE_INTERNAL_MONITORING"),
+                .define("DD_SDK_ENABLE_EXPERIMENTAL_APIS"),
             ]
         )
-=======
->>>>>>> 65d1228f
     ]
 )