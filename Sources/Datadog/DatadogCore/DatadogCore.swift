--- conflicted
+++ resolved
@@ -27,7 +27,6 @@
         target: .global(qos: .utility)
     )
 
-<<<<<<< HEAD
     /// The message bus GDC queue.
     let messageBusQueue = DispatchQueue(
         label: "com.datadoghq.ios-sdk-message-bus",
@@ -74,11 +73,6 @@
     private var integrations: [String: DatadogFeatureIntegration] = [:]
 
     /// Registry for v1 features.
-=======
-    /// The app version provider.
-    let appVersionProvider: AppVersionProvider
-
->>>>>>> 86be6acb
     private var v1Features: [String: Any] = [:]
 
     /// The SDK Context for V1.
@@ -90,7 +84,6 @@
     /// Creates a core instance.
     ///
     /// - Parameters:
-<<<<<<< HEAD
     ///   - directory: The core directory for this instance of the SDK.
     ///   - dateProvider: The system date provider.
     ///   - consentProvider: The user consent provider.
@@ -131,23 +124,6 @@
         self.contextProvider.publish { [weak self] context in
             self?.send(message: .context(context))
         }
-=======
-    ///   - directory: the core directory for this instance of the SDK.
-    ///   - configuration: the configuration of the SDK core.
-    ///   - dependencies: a set of dependencies used by the SDK core to power Features.
-    ///   - appVersionProvider: The app version provider.
-    init(
-        directory: CoreDirectory,
-        configuration: CoreConfiguration,
-        dependencies: CoreDependencies,
-        appVersionProvider: AppVersionProvider
-    ) {
-        self.directory = directory
-        self.configuration = configuration
-        self.dependencies = dependencies
-        self.appVersionProvider = appVersionProvider
-        self.v1Context = DatadogV1Context(configuration: configuration, dependencies: dependencies, appVersionProvider: appVersionProvider)
->>>>>>> 86be6acb
     }
 
     /// Sets current user information.
@@ -181,9 +157,10 @@
     ///  - Parameters:
     ///    - extraInfo: The user's custom attibutes to add or override
     func addUserExtraInfo(_ newExtraInfo: [AttributeKey: AttributeValue?]) {
-        var extraInfo = dependencies.userInfoProvider.value.extraInfo
+        var extraInfo = userInfoPublisher.current.extraInfo
         newExtraInfo.forEach { extraInfo[$0.key] = $0.value }
-        dependencies.userInfoProvider.value.extraInfo = extraInfo
+        userInfoPublisher.current.extraInfo = extraInfo
+        userInfoProvider.value.extraInfo = extraInfo
     }
 
     /// Sets the tracking consent regarding the data collection for the Datadog SDK.
@@ -446,6 +423,7 @@
         self.env = configuration.environment
         self.version = configuration.applicationVersion
         self.source = configuration.source
+        self.variant = configuration.variant
         self.sdkVersion = configuration.sdkVersion
 
         self.device = device
@@ -474,6 +452,7 @@
             service: configuration.serviceName,
             env: configuration.environment,
             version: configuration.applicationVersion,
+            variant: configuration.variant,
             source: configuration.source,
             sdkVersion: configuration.sdkVersion,
             ciAppOrigin: configuration.origin,
