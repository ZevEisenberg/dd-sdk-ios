--- conflicted
+++ resolved
@@ -12,14 +12,9 @@
     static func mockNoOp(temporaryDirectory: Directory) -> LoggingFeature {
         return LoggingFeature(
             directory: temporaryDirectory,
-<<<<<<< HEAD
-            appContext: .mockAny(),
+            configuration: .mockAny(),
             performance: .combining(storagePerformance: .noOp, uploadPerformance: .noOp),
-=======
-            configuration: .mockAny(),
-            performance: .mockNoOp(),
             mobileDevice: .mockAny(),
->>>>>>> ca3cc717
             httpClient: .mockAny(),
             logsUploadURLProvider: .mockAny(),
             dateProvider: SystemDateProvider(),
@@ -37,22 +32,16 @@
     static func mockWorkingFeatureWith(
         server: ServerMock,
         directory: Directory,
-<<<<<<< HEAD
-        appContext: AppContext = .mockWith(
-            mobileDevice: nil // so it doesn't rely on battery status for the upload condition
-        ),
+        configuration: Datadog.ValidConfiguration = .mockAny(),
         performance: PerformancePreset = .combining(
             storagePerformance: .writeEachObjectToNewFileAndReadAllFiles,
             uploadPerformance: .veryQuick
-=======
-        configuration: Datadog.ValidConfiguration = .mockAny(),
-        performance: PerformancePreset = .mockUnitTestsPerformancePreset(),
+        ),
         mobileDevice: MobileDevice = .mockWith(
             currentBatteryStatus: {
                 // Mock full battery, so it doesn't rely on battery condition for the upload
                 return BatteryStatus(state: .full, level: 1, isLowPowerModeEnabled: false)
             }
->>>>>>> ca3cc717
         ),
         logsUploadURLProvider: UploadURLProvider = .mockAny(),
         dateProvider: DateProvider = SystemDateProvider(),
