--- conflicted
+++ resolved
@@ -560,12 +560,9 @@
         func delete() throws { }
     }
 
-<<<<<<< HEAD
+    var performance: StoragePerformancePreset { StoragePerformanceMock.noOp }
+
     func getNewWritableFile(writeSize: UInt64) throws -> WritableFile { NOPFile() }
-=======
-    var performance: StoragePerformancePreset { StoragePerformanceMock.noOp }
-
->>>>>>> 4f36c8a2
     func getWritableFile(writeSize: UInt64) throws -> WritableFile { NOPFile() }
     func getReadableFile(excludingFilesNamed excludedFileNames: Set<String>) -> ReadableFile? { NOPFile() }
     func delete(readableFile: ReadableFile) { }
